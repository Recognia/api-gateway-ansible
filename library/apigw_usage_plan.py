#!/usr/bin/python

# API Gateway Ansible Modules
#
# Modules in this project allow management of the AWS API Gateway service.
#
# Authors:
#  - Brian Felton <github: bjfelton>
#  - Malcolm Studd <github: mestudd>
#
# apigw_usage_plan
#    Manage creation, update, and removal of API Gateway UsagePlan resources
#

# MIT License
#
# Copyright (c) 2016 Brian Felton, Emerson
# Copyright (c) 2019 Malcolm Studd
#
# Permission is hereby granted, free of charge, to any person obtaining a copy
# of this software and associated documentation files (the "Software"), to deal
# in the Software without restriction, including without limitation the rights
# to use, copy, modify, merge, publish, distribute, sublicense, and/or sell
# copies of the Software, and to permit persons to whom the Software is
# furnished to do so, subject to the following conditions:
#
# The above copyright notice and this permission notice shall be included in all
# copies or substantial portions of the Software.
#
# THE SOFTWARE IS PROVIDED "AS IS", WITHOUT WARRANTY OF ANY KIND, EXPRESS OR
# IMPLIED, INCLUDING BUT NOT LIMITED TO THE WARRANTIES OF MERCHANTABILITY,
# FITNESS FOR A PARTICULAR PURPOSE AND NONINFRINGEMENT. IN NO EVENT SHALL THE
# AUTHORS OR COPYRIGHT HOLDERS BE LIABLE FOR ANY CLAIM, DAMAGES OR OTHER
# LIABILITY, WHETHER IN AN ACTION OF CONTRACT, TORT OR OTHERWISE, ARISING FROM,
# OUT OF OR IN CONNECTION WITH THE SOFTWARE OR THE USE OR OTHER DEALINGS IN THE
# SOFTWARE.


DOCUMENTATION='''
module: apigw_usage_plan
author: Brian Felton (@bjfelton)
short_description: Add, update, or remove UsagePlan and UsagePlanKey resources
description:
- Basic CRUD operations on Usage Plan Key resources
- Does not support updating name (see Notes)
version_added: "2.2"
options:
  id:
    description: The identifier of the usage plan on which to operate. Either C(name) or C(id) is required to identify the usage plan.
    type: string
    required: False
  name:
    description:
    - The name of the UsagePlan resource on which to operate. Required for create. Either C(name) or C(id) is required to identify the usage plan.
    type: string
    required: False
  description:
    description:
    - UsagePlan description
    type: string
    default: None
    required: False
  api_stages:
    description:
    - List of associated api stages
    type: list
    default: []
    required: False
    options:
      rest_api_id:
        description:
        - ID of the associated API stage in the usage plan
        type: string
        required: True
      stage:
        description:
        - API stage name of the associated API stage in the usage plan
        type: string
        required: True
  purge_api_stages:
    description: If yes, existing api stages will be purged from the usage plan to match exactly what is defined by C(api_stages) parameter. If the C(api_stages) parameter is not set then api stages will not be modified.
    type: bool
    default: True
    required: False
  throttle_burst_limit:
    description:
    - API request burst limit
    type: int
    default: -1
    required: False
  throttle_rate_limit:
    description:
    - API request steady-state limit
    type: double
    default: -1.0
    required: False
  purge_throttle:
    description: If yes, throttling will be purged from the usage plan if the C(throttle_burst_limit) and C(throttle_rate_limit) parameters are not set.
    type: bool
    default: True
    required: False
  quota_limit:
    description:
    - Maxiumum number of requests that can be made in a given time period
    type: integer
    default: -1
    required: False
  quota_offset:
    description:
    - Number of requests subtracted from the given limit in the initial time period
    type: integer
    default: -1
    required: False
  quota_period:
    description:
    - The time period in which the limit applies
    type: string
    default: ''
    choices: ['', 'DAY', 'WEEK', 'MONTH']
    required: False
  purge_quota:
    description: If yes, quota will be purged from the usage plan if the C(quota_limit), C(quota_offset) and C(quota_period) parameters are not set.
    type: bool
    default: True
    required: False
  state:
    description:
    - Should usage_plan exist or not
    choices: ['present', 'absent']
    default: 'present'
    required: False
requirements:
    - python = 2.7
    - boto
    - boto3
notes:
- This module requires that you have boto and boto3 installed and that your credentials are created or stored in a way that is compatible (see U(https://boto3.readthedocs.io/en/latest/guide/quickstart.html#configuration)).
'''

EXAMPLES = '''
---
- hosts: localhost
  gather_facts: False
  tasks:
  - name: usage plan creation
    apigw_usage_plan:
      name: testplan
      description: 'this is an awesome test'
      api_stages:
        - rest_api_id: abcde12345
          stage: live
      throttle_burst_limit: 111
      throttle_rate_limit: 222.0
      quota_limit: 333
      quota_offset: 0
      quota_period: WEEK
      state: "{{ state | default('present') }}"
    register: plan

  - debug: var=plan
'''

RETURN = '''
{
  "plan": {
    "changed": true,
    "usage_plan": {
      "ResponseMetadata": {
        "HTTPHeaders": {
          "content-length": "223",
          "content-type": "application/json",
          "date": "Thu, 15 Dec 2016 15:49:47 GMT",
        },
        "HTTPStatusCode": 201,
        "RetryAttempts": 0
      },
      "apiStages": [
        {
          "apiId": "abcde12345",
          "stage": "live"
        }
      ],
      "description": "this is an awesome test",
      "id": "abc123",
      "name": "testplan",
      "quota": {
        "limit": 333,
        "offset": 0,
        "period": "WEEK"
      },
      "throttle": {
        "burstLimit": 111,
        "rateLimit": 222.0
      }
    }
  }
}
'''

__version__ = '${version}'


try:
    import botocore
except ImportError:
    # HAS_BOTOCORE taken care of in AnsibleAWSModule
    pass

from ansible.module_utils.aws.core import AnsibleAWSModule
from ansible.module_utils.ec2 import (AWSRetry, camel_dict_to_snake_dict)

param_map = {
    'throttle_burst_limit': 'throttle/burstLimit',
    'throttle_rate_limit': 'throttle/rateLimit',
    'quota_offset': 'quota/offset',
    'quota_limit': 'quota/limit',
    'quota_period': 'quota/period',
}

argument_spec = dict(
    name=dict(required=True),
    description=dict(required=False, default=''),
    api_stages=dict(
        type='list',
        required=False,
        default=[],
        rest_api_id=dict(required=True),
        stage=dict(required=True)
    ),
    purge_api_stages=dict(required=False, type='bool', default=True),
    throttle_burst_limit=dict(required=False, default=-1, type='int'),
    throttle_rate_limit=dict(required=False, default=-1.0, type='float'),
    purge_throttle=dict(required=False, type='bool', default=True),
    quota_limit=dict(required=False, default=-1, type='int'),
    quota_offset=dict(required=False, default=-1, type='int'),
    quota_period=dict(required=False, default='', choices=['', 'DAY','WEEK','MONTH']),
    purge_quota=dict(required=False, type='bool', default=True),
    state=dict(default='present', choices=['present', 'absent']),
)

def main():
    module = AnsibleAWSModule(
        argument_spec=argument_spec,
        supports_check_mode=True,
    )

    client = module.client('apigateway')

    state = module.params.get('state')

    try:
<<<<<<< HEAD
      get_resp = self.client.get_usage_plans(limit=500)
=======
        if state == "present":
            result = ensure_usage_plan_present(module, client)
        elif state == 'absent':
            result = ensure_usage_plan_absent(module, client)
    except botocore.exceptions.ClientError as e:
        module.fail_json_aws(e)
>>>>>>> 96923514

    module.exit_json(**result)


@AWSRetry.exponential_backoff()
def backoff_create_usage_plan(client, args):
    return client.create_usage_plan(**args)


@AWSRetry.exponential_backoff()
def backoff_delete_usage_plan(client, usage_plan_id):
    return client.delete_usage_plan(usagePlanId=usage_plan_id)


@AWSRetry.exponential_backoff()
def backoff_get_usage_plan(client, usage_plan_id):
    return client.get_usage_plan(
        usagePlanId=usage_plan_id,
    )


@AWSRetry.exponential_backoff()
def backoff_get_usage_plans(client):
    return client.get_usage_plans(limit=500)


@AWSRetry.exponential_backoff(delay=10)
def backoff_update_usage_plan(client, usage_plan_id, patches):
    return client.update_usage_plan(
        usagePlanId=usage_plan_id,
        patchOperations=patches
    )


def create_api_stages_remove_patches(old, leave):
    patches = []
    for stage in old:
        if stage not in leave:
            patches.append({'op': 'remove', 'path': '/apiStages', 'value': stage})

    return patches

def create_patches(module, usage_plan):
    patches = []

    def all_defaults(params_list):
        is_default = False
        for p in params_list:
            is_default = is_default or is_default_value(p, module.params.get(p, None))

        return is_default

    def get_value(key):
        entry = usage_plan
        for k in key.split('/'):
            entry = entry.get(k)
            if entry is None:
                break
        return entry

    def patch_field(f):
        new = module.params.get(f, None)
        key = param_map.get(f, f)
        old = get_value(key)
        if not is_default_value(f, new):
            if old is None:
                patches.append({'op': 'add', 'path': "/{}".format(key), 'value': str(new)})
            elif old != new:
                patches.append({'op': 'replace', 'path': "/{}".format(key), 'value': str(new)})

    old_api_stages = [ "{0}:{1}".format(s['apiId'], s['stage'])
            for s in usage_plan.get('apiStages', [])]
    new_api_stages = [ "{0}:{1}".format(s['rest_api_id'], s['stage'])
            for s in module.params.get('api_stages', [])]

    # remove api stages first, in case they have throttling
    if 'apiStages' in usage_plan and module.params.get('purge_api_stages'):
        # FIXME: want to only remove un-listed api stages
        patches.extend(create_api_stages_remove_patches(old_api_stages, new_api_stages))

    # clear throttling and quota if they should be removed
    if 'throttle' in usage_plan and module.params.get('purge_throttle'):
        if all_defaults(['throttle_rate_limit', 'throttle_burst_limit']):
            patches.append({'op': 'remove', 'path': "/throttle"})
    if 'quota' in usage_plan and module.params.get('purge_quota'):
        if all_defaults(['quota_limit', 'quota_offset', 'quota_period']):
            patches.append({'op': 'remove', 'path': "/quota"})

    # patch any new values
    patch_field('description')

    patch_field('quota_limit')
    patch_field('quota_period')
    patch_field('quota_offset')

    patch_field('throttle_burst_limit')
    patch_field('throttle_rate_limit')

    # add new api stages
    for stage in new_api_stages:
        if stage not in old_api_stages:
            patches.append({'op': 'add', 'path': '/apiStages', 'value': stage})

    return patches


def create_usage_plan(module, client):
    args = dict(
        name=module.params['name'],
        apiStages=[],
    )

    for f in ['description','throttle_burst_limit','throttle_rate_limit','quota_limit','quota_period','quota_offset']:
        if not is_default_value(f, module.params.get(f, None)):
            boto_param = param_map.get(f, f)
            if '/' in boto_param:
                (p1, p2) = boto_param.split('/')
                if p1 not in args:
                    args[p1] = {}
                args[p1].update({p2: module.params[f]})
            else:
                args[boto_param] = module.params[f]

    for stage in module.params.get('api_stages', []):
        args['apiStages'].append({'apiId': stage.get('rest_api_id'), 'stage': stage.get('stage')})
    #print args

    return backoff_create_usage_plan(client, args)


def ensure_usage_plan_absent(module, client):
    usage_plan = find_usage_plan(module, client)

    if usage_plan is None:
        return {'changed': False}

    try:
        if not module.check_mode:
            # AWS requires removing all api stages prior to deleting
            if 'apiStages' in usage_plan:
                old_api_stages = [ "{0}:{1}".format(s['apiId'], s['stage'])
                        for s in usage_plan.get('apiStages', [])]
                patches = create_api_stages_remove_patches(old_api_stages, [])
                if patches:
                    backoff_update_usage_plan(client, usage_plan['id'], patches)
            backoff_delete_usage_plan(client, usage_plan['id'])
        return {'changed': True}
    except (botocore.exceptions.ClientError, botocore.exceptions.BotoCoreError) as e:
        module.fail_json_aws(e, msg="Couldn't delete usage plan")


def ensure_usage_plan_present(module, client):
    changed = False
    usage_plan_id = module.params.get('id')

    usage_plan = find_usage_plan(module, client)

    # Create new key
    if not usage_plan:
        if usage_plan_id:
            module.fail_json_aws(e, msg="Couldn't find api key for id")
        changed = True
        if not module.check_mode:
            usage_plan = create_usage_plan(module, client)

    else:
        patches = create_patches(module, usage_plan)
        if patches:
            changed = True
            if not module.check_mode:
                usage_plan = backoff_update_usage_plan(client, usage_plan['id'], patches)

    # Don't want response metadata. It's not documented as part of return, so not sure why it's here
    usage_plan.pop('ResponseMetadata', None)

    return {
        'changed': changed,
        'usage_plan': camel_dict_to_snake_dict(usage_plan)
    }


def find_usage_plan(module, client):
    """
    Retrieve usage plan by provided name
    :return: Result matching the provided usage plan or None
    """
    resp = None
    name = module.params.get('name')
    usage_plan_id = module.params.get('id')

    try:
        if usage_plan_id:
            # lookup by id
            resp = backoff_get_usage_plan(client, usage_plan_id)
        else:
            # lookup by name
            if not name:
                module.fail_json(msg="Usage plan name or id is required")

            all_plans = backoff_get_usage_plans(client)

            for l in all_plans.get('items'):
                if name == l.get('name'):
                    resp = l

    except botocore.exceptions.ClientError as e:
        if 'NotFoundException' in e.message:
            resp = None
        else:
            module.fail_json(msg="Error when getting usage plans from boto3: {}".format(e))
    except botocore.exceptions.BotoCoreError as e:
        module.fail_json(msg="Error when getting usage plans from boto3: {}".format(e))

    return resp


def is_default_value(param_name, param_value):
    if argument_spec[param_name].get('type', 'string') in ['int', 'float']:
        return param_value < 0
    else:
        return param_value in [None, '']


if __name__ == '__main__':
    main()<|MERGE_RESOLUTION|>--- conflicted
+++ resolved
@@ -249,16 +249,12 @@
     state = module.params.get('state')
 
     try:
-<<<<<<< HEAD
-      get_resp = self.client.get_usage_plans(limit=500)
-=======
         if state == "present":
             result = ensure_usage_plan_present(module, client)
         elif state == 'absent':
             result = ensure_usage_plan_absent(module, client)
     except botocore.exceptions.ClientError as e:
         module.fail_json_aws(e)
->>>>>>> 96923514
 
     module.exit_json(**result)
 
